--- conflicted
+++ resolved
@@ -1152,7 +1152,20 @@
     fwtool_vpp_startupconf_dict.dump(config, filename)
     return (True, None)   # 'True' stands for success, 'None' - for the returned object or error string.
 
-<<<<<<< HEAD
+def _get_interface_address(pci):
+    """ Get interface ip address from commands DB.
+    """
+    for key, request in fwglobals.g.router_api.db_requests.db.items():
+
+        if not re.search('add-interface', key):
+            continue
+        if request['params']['pci'] != pci:
+            continue
+        addr = request['params']['addr']
+        return addr
+
+    return None
+
 def add_remove_netplan_interface(params):
     pci = params['pci']
     is_add = params['is_add']
@@ -1176,20 +1189,6 @@
         return (False, None)
 
     return (True, None)
-=======
-def _get_interface_address(pci):
-    """ Get interface ip address from commands DB.
-    """
-    for key, request in fwglobals.g.router_api.db_requests.db.items():
-
-        if not re.search('add-interface', key):
-            continue
-        if request['params']['pci'] != pci:
-            continue
-        addr = request['params']['addr']
-        return addr
-
-    return None
 
 def reset_dhcpd():
     if os.path.exists(fwglobals.g.DHCPD_CONFIG_FILE_BACKUP):
@@ -1410,5 +1409,4 @@
     """
 
     pci, gw_ip = fwglobals.g.router_api.get_wan_interface_gw(ip)
-    return ip_str_to_bytes(gw_ip)[0]
->>>>>>> d9cd62b2
+    return ip_str_to_bytes(gw_ip)[0]