--- conflicted
+++ resolved
@@ -472,7 +472,7 @@
         pmsg = json.loads(message)
         msg = pmsg['msg']
 
-        reply = self.handle_received_request(msg)
+        reply = self.handle_received_msg(msg)
 
         fwglobals.log.debug(str(pmsg['seq']) + " request=" + message)
         fwglobals.log.debug(str(pmsg['seq']) + " reply=" + json.dumps(reply))
@@ -501,7 +501,7 @@
         if self.ws:
             self.ws.close()
 
-    def _handle_received_msg(self, msg):
+    def _handle_received_request(self, msg):
         """Handles received request: invokes the global request handler
         while logging the request and the response returned by the global
         request handler. Note the global request handler is implemented
@@ -516,7 +516,7 @@
 
         print_message = False if msg['message'] == 'get-device-stats' else print_message
         if print_message:
-            fwglobals.log.debug("handle_received_request:request\n" + json.dumps(msg, sort_keys=True, indent=4))
+            fwglobals.log.debug("_handle_received_request:request\n" + json.dumps(msg, sort_keys=True, indent=4))
 
         self.requestReceived = True
 
@@ -528,12 +528,13 @@
             reply.update({'message': 'success'})
 
         if print_message:
-            fwglobals.log.debug("handle_received_request:reply\n" + json.dumps(reply, sort_keys=True, indent=4))
+            fwglobals.log.debug("_handle_received_request:reply\n" + json.dumps(reply, sort_keys=True, indent=4))
         return reply
 
-<<<<<<< HEAD
-    def handle_received_request(self, msg):
-        """Handles standalone or aggregated message.
+    def handle_received_msg(self, msg):
+        """Handles standalone or aggregated message. Standalone message
+        represents one single API request, like 'add-interface'. Aggregated
+        message represents JSON list of API requests.
 
         :param msg:  Message instance.
 
@@ -541,37 +542,30 @@
         """
         if type(msg) is list:
             for request in msg:
-                reply = self._handle_received_msg(request)
+                reply = self._handle_received_request(request)
         else:
-            reply = self._handle_received_msg(msg)
+            reply = self._handle_received_request(msg)
 
         return reply
 
-=======
->>>>>>> dd676497
     def inject_requests(self, filename, ignore_errors=False):
         """Injects requests loaded from within 'file' JSON file,
         thus simulating receiving requests over network from the flexiManage.
         This function is used for Unit Testing.
 
-        :param script_fname:  name of the JSON file, were from to load request.
+        :param filename:      name of the JSON file, were from to load requests.
 
         :param ignore_errors: if False, failure to inject some of the loaded
-                              request will cause this function to return, so
-                              rest of loaded requests will be ignored.
-
+                              requests will cause this function to return, so
+                              rest of loaded requests will be not executed.
         :returns: N/A.
         """
         with open(filename, 'r') as f:
             requests = json.loads(f.read())
             for (idx, req) in enumerate(requests):
-<<<<<<< HEAD
-                reply = self._handle_received_msg(req)
-=======
-                reply = self.handle_received_request(req)
->>>>>>> dd676497
+                reply = self._handle_received_request(req)
                 if reply['ok'] == 0 and ignore_errors == False:
-                    raise Exception('failed to inject request #%d in %s: %s' % \
+                    raise Exception('failed to inject message #%d in %s: %s' % \
                                     ((idx+1), filename, reply['message']))
 
 def version():
@@ -988,29 +982,19 @@
     :param api:                 The fwagent function to be executed,
                                 e.g. 'inject_requests(requests.json)'.
                                 If provided, no prompt loop will be run.
-<<<<<<< HEAD
     :param script_fname:        Shortcat for --api==inject_requests(<script_fname>)
-=======
-    :param script_fname:        Shortcut for --api=inject_requests(<script_fname>)
->>>>>>> dd676497
                                 command. Is kept for backward compatibility.
     :returns: None.
     """
     fwglobals.log.info("started in cli mode (clean_request_db=%s, linger=%s, api=%s)" % \
                         (str(clean_request_db), str(linger), str(api)))
 
-<<<<<<< HEAD
     # Preserve historical 'fwagent cli -f' option, as it involve less typing :)
-    # Generate the 'api' value out of '-f/--script_file' value.
-    if script_fname:
-=======
-    # Preserve historical 'fwagent cli -f' option, as it requires less typing :)
     # Generate the 'api' value out of '-f/--script_file' value.
     if script_fname:
         # Convert relative path into absolute, as daemon fwagent might have
         # working directory other than the typed 'fwagent cli -f' command.
         script_fname = os.path.abspath(script_fname)
->>>>>>> dd676497
         api = 'inject_requests(%s)' % (script_fname)
         fwglobals.log.debug(
             "cli: generate 'api' out of 'script_fname': " + api)
